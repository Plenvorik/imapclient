# Copyright (c) 2011, Menno Smits
# Released subject to the New BSD License
# Please see http://en.wikipedia.org/wiki/BSD_licenses

import re
import imaplib
import response_lexer
from operator import itemgetter
import warnings
#imaplib.Debug = 5

import imap_utf7
from fixed_offset import FixedOffset


__all__ = ['IMAPClient', 'DELETED', 'SEEN', 'ANSWERED', 'FLAGGED', 'DRAFT',
    'RECENT']

from response_parser import parse_response, parse_fetch_response

# We also offer the gmail-specific XLIST command...
if 'XLIST' not in imaplib.Commands:
  imaplib.Commands['XLIST'] = imaplib.Commands['LIST']


# System flags
DELETED = r'\Deleted'
SEEN = r'\Seen'
ANSWERED = r'\Answered'
FLAGGED = r'\Flagged'
DRAFT = r'\Draft'
RECENT = r'\Recent'         # This flag is read-only

class Namespace(tuple):
    def __new__(cls, personal, other, shared):
        return tuple.__new__(cls, (personal, other, shared)) 

    personal = property(itemgetter(0))
    other = property(itemgetter(1))
    shared = property(itemgetter(2))


class IMAPClient(object):
    """
    A connection to the IMAP server specified by *host* is made when
    the class is instantiated.

    *port* defaults to 143, or 993 if *ssl* is ``True``.

    If *use_uid* is ``True`` unique message UIDs be used for all calls
    that accept message ids (defaults to ``True``).

    If *ssl* is ``True`` an SSL connection will be made (defaults to
    ``False``).
    """

    Error = imaplib.IMAP4.error
    AbortError = imaplib.IMAP4.abort
    ReadOnlyError = imaplib.IMAP4.readonly

    re_status = re.compile(r'^\s*"?(?P<folder>[^"]+)"?\s+'
                           r'\((?P<status_items>.*)\)$')

    def __init__(self, host, port=None, use_uid=True, ssl=False):
        if ssl:
            ImapClass = imaplib.IMAP4_SSL
            default_port = 993
        else:
            ImapClass = imaplib.IMAP4
            default_port = 143

        if port is None:
            port = default_port

        self._imap = ImapClass(host, port)
        self.use_uid = use_uid
        self.folder_encode = True

   
    def login(self, username, password):
        """Login using *username* and *password*, returning the
        server response.
        """
        typ, data = self._imap.login(username, password)
        self._checkok('login', typ, data)
        return data[0]


    def logout(self):
        """Logout, returning the server response.
        """
        typ, data = self._imap.logout()
        self._checkbye('logout', typ, data)
        return data[0]


    def capabilities(self):
        """Returns the server capability list.
        """
        return self._imap.capabilities


    def has_capability(self, capability):
        """Return ``True`` if the IMAP server has the given *capability*.
        """
        # FIXME: this will not detect capabilities that are backwards
        # compatible with the current level. For instance the SORT
        # capabilities may in the future be named SORT2 which is
        # still compatible with the current standard and will not
        # be detected by this method.
        if capability.upper() in self._imap.capabilities:
            return True
        else:
            return False

    def namespace(self):
        """Return the namespace for the account as a (personal, other, shared) tuple.

        Each element may be None if no namespace of that type exists,
        or a sequence of (prefix, separator) pairs.

        For convenience the tuple elements may be accessed
        positionally or attributes named "personal", "other" and
        "shared".

        See RFC 2342 for more details.
        """
        typ, data = self._imap.namespace()
        self._checkok('namespace', typ, data)
        return Namespace(*parse_response(data))

    def get_folder_delimiter(self):
<<<<<<< HEAD
        """Return the folder separator used by the IMAP server (eg. "/").
=======
        """Determine the folder separator used by the IMAP server.

        WARNING: The implementation just picks the first folder
        separator from the first namespace returned. This is not
        particularly sensible. Use namespace instead().

        @return: The folder separator.
        @rtype: string
>>>>>>> 48bc725b
        """
        warnings.warn(DeprecationWarning('get_folder_delimiter is going away. Use namespace() instead.'))
        for part in self.namespace():
            for ns in part:
                return ns[1]
        raise self.Error('could not determine folder separator')

    def list_folders(self, directory="", pattern="*"):
        """Get a listing of folders on the server as a list of
        ``(flags, delimiter, name)`` tuples.

        Calling list_folders with no arguments will list all
        folders.

        Specifying *directory* will limit returned folders to that
        base directory. Specifying *pattern* will limit returned
        folders to those with matching names. Wildcards (``*`` and
        ``?``) are supported in *pattern*.

        #XXX check wildcard facts

        Each folder name will be either a string or a unicode string
        (if the folder on the server required decoding). If the
        folder_encode attribute is False, no decoding will be
        performed and only ordinary strings will be returned.

        #XXX check the above is still true
        """
        return self._do_list('LIST', directory, pattern)

    def xlist_folders(self, directory="", pattern="*"):
        """Execute the XLIST command, returning``(flags, delimiter,
        name)`` tuples.

        This method returns special flags for each folder and a
        localized name for certain folders (e.g. the name of the
        'inbox' may be localized and the flags can be used to
        determine the actual inbox, even if the name has been
        localized.

        XXX example response
                                            
        This is a Gmail-specific IMAP extension. It is the
        responsibility of the caller to either check for 'XLIST' in
        the server capabilites, or to handle the error if the server
        doesn't support this externsion.

        The *directory* and *pattern* arguments are as per
        list_folders().
        """
        return self._do_list('XLIST', directory, pattern)

    def list_sub_folders(self, directory="", pattern="*"):
        """Return a list of subscribed folders on the server as
        ``(flags, delimiter, name)`` tuples.

        The default behaviour will list all subscribed folders. The
        *directory* and *pattern* arguments are as per list_folders().
        """
        return self._do_list('LSUB', directory, pattern)

    def _do_list(self, cmd, directory, pattern):
        typ, dat = self._imap._simple_command(cmd, directory, pattern)
        self._checkok(cmd, typ, dat)
        typ, dat = self._imap._untagged_response(typ, dat, cmd)
        return self._proc_folder_list(dat)

    def _proc_folder_list(self, folder_data):
        # Filter out empty strings and None's.
        # This also deals with the special case of - no 'untagged'
        # responses (ie, no folders). This comes back as [None].
        folder_data = [item for item in folder_data if item not in ('', None)]

        ret = []
        parsed = parse_response(folder_data)
        while parsed:
            raw_flags, delim, raw_name = parsed[:3]
            parsed = parsed[3:]
            flags = [imap_utf7.decode(flag) for flag in raw_flags]
            ret.append((flags, delim, self._decode_folder_name(raw_name)))
        return ret

    def select_folder(self, folder, readonly=False):
        """Select the current folder on the server. Future calls to methods
        such as search and fetch will act on the selected folder.

        @param folder: The folder name.
        @return: A dictionary containing the SELECT response
          values. At least the EXISTS, FLAGS and RECENT keys are
          guaranteed to exist. Example:
            {'EXISTS': 3,
             'FLAGS': ('\\Answered', '\\Flagged', '\\Deleted', ... ),
             'RECENT': 0,
             'PERMANENTFLAGS': ('\\Answered', '\\Flagged', '\\Deleted', ... ),
             'READ-WRITE': True,
             'UIDNEXT': 11,
             'UIDVALIDITY': 1239278212}
        """
        typ, data = self._imap.select(self._encode_folder_name(folder), readonly)
        self._checkok('select', typ, data)
        return self._process_select_response(self._imap.untagged_responses)


    def _process_select_response(self, resp):
        out = {}
        for key, value in resp.iteritems():
            key = key.upper()
            if key == 'OK':
                continue
            elif key in ('EXISTS', 'RECENT', 'UIDNEXT', 'UIDVALIDITY'):
                value = int(value[0])
            elif key in ('FLAGS', 'PERMANENTFLAGS'):
                value = parse_response(value)[0]
            elif key == 'READ-WRITE':
                value = True
                                 
            out[key] = value
        return out


    def folder_status(self, folder, what=None):
        """Return the status of *folder*.

        *what* should be a sequence of status items to query. This
        defaults to ``('MESSAGES', 'RECENT', 'UIDNEXT', 'UIDVALIDITY',
        'UNSEEN')``.

        Returns a dictionary of the status items for the folder with
        keys matching *what*.
        """
        if what is None:
            what = ('MESSAGES', 'RECENT', 'UIDNEXT', 'UIDVALIDITY', 'UNSEEN')
        elif isinstance(what, basestring):
            what = (what,)
        what_ = '(%s)' % (' '.join(what))

        typ, data = self._imap.status(self._encode_folder_name(folder), what_)
        self._checkok('status', typ, data)

        match = self.re_status.match(data[0])
        if not match:
            raise self.Error('Could not get the folder status')

        out = {}
        status_items = match.group('status_items').strip().split()
        while status_items:
            key = status_items.pop(0)
            value = long(status_items.pop(0))
            out[key] = value
        return out


    def close_folder(self):
        """Close the currently selected folder, returning the server
        response string.
        """
        typ, data = self._imap.close()
        self._checkok('close', typ, data)
        return data[0]

    def create_folder(self, folder):
        """Create *folder* on the server returning the server response string.
        """
        typ, data = self._imap.create(self._encode_folder_name(folder))
        self._checkok('create', typ, data)
        return data[0]

    def delete_folder(self, folder):
        """Delete *folder* on the server returning the server response string.
        """
        typ, data = self._imap.delete(self._encode_folder_name(folder))
        self._checkok('delete', typ, data)
        return data[0]

    def folder_exists(self, folder):
        """Return True if *folder* exists on the server.
        """
        typ, data = self._imap.list('', self._encode_folder_name(folder))
        self._checkok('list', typ, data)
        data = [x for x in data if x]
        return len(data) == 1 and data[0] != None

    def subscribe_folder(self, folder):
        """Subscribe to *folder*, returning the server response string.
        """
        typ, data = self._imap.subscribe(self._encode_folder_name(folder))
        self._checkok('subscribe', typ, data)
        return data

    def unsubscribe_folder(self, folder):
        """Unsubscribe to *folder*, returning the server response string.
        """
        typ, data = self._imap.unsubscribe(self._encode_folder_name(folder))
        self._checkok('unsubscribe', typ, data)
        return data

    def search(self, criteria='ALL', charset=None):
        """Return a list of messages ids matching *criteria*.

        XXX more detail
        """
        if not criteria:
            raise ValueError('no criteria specified')

        if isinstance(criteria, basestring):
            criteria = (criteria,)
        crit_list = ['(%s)' % c for c in criteria]

        if self.use_uid:
            if charset is None:
                typ, data = self._imap.uid('SEARCH', *crit_list)
            else:
                typ, data = self._imap.uid('SEARCH', 'CHARSET', charset,
                    *crit_list)
        else:
            typ, data = self._imap.search(charset, *crit_list)

        self._checkok('search', typ, data)
        if data == [None]: # no untagged responses...
            return []

        return [ long(i) for i in data[0].split() ]


    def sort(self, sort_criteria, criteria='ALL', charset='UTF-8' ):
        """Return a list of message ids sorted by *sort_criteria* and
        optionally filtered by *criteria*.

        The *critera* are as per search().  

        Note that this is an extension to the IMAP4:
        http://www.ietf.org/internet-drafts/draft-ietf-imapext-sort-19.txt

        XXX needs more detail
        XXX explain charset
        """
        if not criteria:
            raise ValueError('no criteria specified')

        if not self.has_capability('SORT'):
            raise self.Error('The server does not support the SORT extension')

        if isinstance(criteria, basestring):
            criteria = (criteria,)
        crit_list = ['(%s)' % c for c in criteria]

        sort_criteria = seq_to_parenlist([ s.upper() for s in sort_criteria])

        if self.use_uid:
            typ, data = self._imap.uid('SORT', sort_criteria, charset,
                *crit_list)
        else:
            typ, data = self._imap.sort(sort_criteria, charset, *crit_list)

        self._checkok('sort', typ, data)

        return [ long(i) for i in data[0].split() ]


    def get_flags(self, messages):
        """Returns the flags set for each message in *messages* as a
        dictionary structured like this:
          ``{ msgid1: [flag1, flag2, ... ], }``.
        """
        response = self.fetch(messages, ['FLAGS'])
        return self._flatten_dict(response)


    def add_flags(self, messages, flags):
        """Add *flags* to *messages*.

        *flags* should be a sequence of strings. Returns the flags set
         for each modified message (see *get_flags*).
        """
        return self._store('+FLAGS', messages, flags)


    def remove_flags(self, messages, flags):
        """Remove one or more *flags* from *messages*.

        *flags* should be a sequence of strings. Returns the flags set
         for each modified message (see *get_flags*).
        """
        return self._store('-FLAGS', messages, flags)


    def set_flags(self, messages, flags):
        """Set the *flags* for *messages*.

        *flags* should be a sequence of strings. Returns the flags set
         for each modified message (see *get_flags*).
        """
        return self._store('FLAGS', messages, flags)


    def delete_messages(self, messages):
        """Delete one or more *messages* from the currently selected
        folder.

        Returns the flags set for each modified message (see
        *get_flags*).
        """
        return self.add_flags(messages, DELETED)


    def fetch(self, messages, parts, modifiers=None):
        """Retrieve selected data items for one or more messages.

        @param messages: Message IDs to fetch.
        @param parts: A sequence of data items to retrieve.
        @param modifiers: An optional sequence of modifiers (where
            supported by the server, eg. ['CHANGEDSINCE 123']).
        @return: A dictionary indexed by message number. Each item is itself a
            dictionary containing the requested message parts.
            INTERNALDATE parts will be returned as datetime objects converted
            to the local machine's time zone.
        """
        if not messages:
            return {}

        msg_list = messages_to_str(messages)
        parts_list = seq_to_parenlist([p.upper() for p in parts])
        modifiers_list = None
        if modifiers is not None:
          modifiers_list = seq_to_parenlist([m.upper() for m in modifiers])

        if self.use_uid:
            tag = self._imap._command('UID', 'FETCH', msg_list, parts_list, modifiers_list)
        else:
            tag = self._imap._command('FETCH', msg_list, parts_list, modifiers_list)
        typ, data = self._imap._command_complete('FETCH', tag)
        self._checkok('fetch', typ, data)
        typ, data = self._imap._untagged_response(typ, data, 'FETCH')
        return parse_fetch_response(data)

    def append(self, folder, msg, flags=(), msg_time=None):
        """Append a message to *folder*.

        *msg* should be a string contains the full message including
        headers.

        *flags* should be a sequence of message flags to set. If not
        specified no flags will be set.

        *msg_time* is an optional datetime instance specifying the
        date and time to set on the message. The server will set a
        time if it isn't specified. If *msg_time* contains timezone
        information (tzinfo), this will be honoured. Otherwise the
        local machine's time zone sent to the server.

        Returns the APPEND response as returned by the server.
        """
        if msg_time:
            time_val = '"%s"' % datetime_to_imap(msg_time)
        else:
            time_val = None

        flags_list = seq_to_parenlist(flags)

        typ, data = self._imap.append(self._encode_folder_name(folder),
                                      flags_list, time_val, msg)
        self._checkok('append', typ, data)

        return data[0]

    def copy(self, messages, folder):
        """Copy one or more messages from the current folder to
        *folder*. Returns the COPY response string returned by the
        server.
        """
        msg_list = messages_to_str(messages)
        folder = self._encode_folder_name(folder)

        if self.use_uid:
            typ, data = self._imap.uid('COPY', msg_list, folder)
        else:
            typ, data = self._imap.copy(msg_list, folder)
        self._checkok('copy', typ, data)
        return data[0]

    def expunge(self):
        """Remove any messaages from the server that have the \Deleted
        flag set.

        XXX check if this is just for the current folder
        """
        typ, data = self._imap.expunge()
        self._checkok('expunge', typ, data)
        #TODO: expunge response

    def getacl(self, folder):
        """Returns a list of ``(who, acl)`` tuples describing the
        access controls for *folder*.
        """
        typ, data = self._imap.getacl(folder)
        self._checkok('getacl', typ, data)

        parts = list(response_lexer.Lexer([data[0]]))
        parts = parts[1:]       # First item is folder name

        out = []
        for i in xrange(0, len(parts), 2):
            out.append((parts[i], parts[i+1]))
        return out

    def setacl(self, folder, who, what):
        """Set an ACL (*what*) for user (*who*) for a folder.

        Set *what* to an empty string to remove an ACL. Returns the
        server response string.
        """
        typ, data = self._imap.setacl(folder, who, what)
        self._checkok('setacl', typ, data)
        return data[0]

    def _check_resp(self, expected, command, typ, data):
        """Check command responses for errors.

        Raises IMAPClient.Error if the command fails.
        """
        if typ != expected:
            raise self.Error('%s failed: %r' % (command, data[0]))

    def _checkok(self, command, typ, data):
        self._check_resp('OK', command, typ, data)

    def _checkbye(self, command, typ, data):
        self._check_resp('BYE', command, typ, data)

    def _store(self, cmd, messages, flags):
        """Worker function for the various flag manipulation methods.

        *cmd* is the STORE command to use (eg. '+FLAGS').
        """
        if not messages:
            return {}

        msg_list = messages_to_str(messages)
        flag_list = seq_to_parenlist(flags)

        if self.use_uid:
            typ, data = self._imap.uid('STORE', msg_list, cmd, flag_list)
        else:
            typ, data = self._imap.store(msg_list, cmd, flag_list)
        self._checkok('store', typ, data)
        return self._flatten_dict(parse_fetch_response((data)))

    def _flatten_dict(self, fetch_dict):
        return dict([
            (msgid, data.values()[0])
            for msgid, data in fetch_dict.iteritems()
            ])

    def _decode_folder_name(self, name):
        if self.folder_encode:
            return imap_utf7.decode(name)
        return name

    def _encode_folder_name(self, name):
        if self.folder_encode:
            name = imap_utf7.encode(name)
        # imaplib assumes that if a command argument (in this case a
        # folder name) has double quotes around it, then it doesn't
        # need quoting. This "feature" prevents creation of folders
        # with names that start and end with double quotes.
        #
        # To work around this IMAPClient performs the quoting
        # itself. This adds start and end double quotes which also
        # serves to fool IMAP4._checkquote into not attempting further
        # quoting. A hack but it works.
        return _quote_arg(name)


def messages_to_str(messages):
    """Convert a sequence of messages ids or a single integer message id
    into an id list string for use with IMAP commands
    """
    if isinstance(messages, (str, int, long)):
        messages = (messages,)
    elif not isinstance(messages, (tuple, list)):
        raise ValueError('invalid message list: %r' % messages)
    return ','.join([str(m) for m in messages])


def seq_to_parenlist(flags):
    """Convert a sequence of strings into parenthised list string for
    use with IMAP commands.
    """
    if isinstance(flags, str):
        flags = (flags,)
    elif not isinstance(flags, (tuple, list)):
        raise ValueError('invalid flags list: %r' % flags)
    return '(%s)' % ' '.join(flags)


def datetime_to_imap(dt):
    """Convert a datetime instance to a IMAP datetime string.

    If timezone information is missing the current system
    timezone is used.
    """
    if not dt.tzinfo:
        dt = dt.replace(tzinfo=FixedOffset.for_system())
    return dt.strftime("%d-%b-%Y %H:%M:%S %z")


def _quote_arg(arg):
  arg = arg.replace('\\', '\\\\')
  arg = arg.replace('"', '\\"')
  return '"%s"' % arg<|MERGE_RESOLUTION|>--- conflicted
+++ resolved
@@ -130,9 +130,6 @@
         return Namespace(*parse_response(data))
 
     def get_folder_delimiter(self):
-<<<<<<< HEAD
-        """Return the folder separator used by the IMAP server (eg. "/").
-=======
         """Determine the folder separator used by the IMAP server.
 
         WARNING: The implementation just picks the first folder
@@ -141,7 +138,6 @@
 
         @return: The folder separator.
         @rtype: string
->>>>>>> 48bc725b
         """
         warnings.warn(DeprecationWarning('get_folder_delimiter is going away. Use namespace() instead.'))
         for part in self.namespace():
