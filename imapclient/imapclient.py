--- conflicted
+++ resolved
@@ -13,7 +13,7 @@
 from datetime import datetime
 from operator import itemgetter
 
-from six import moves, iteritems, text_type, integer_types, PY3, binary_type
+from six import moves, iteritems, text_type, integer_types, PY3, binary_type, iterbytes
 
 # Confusingly, this module is for OAUTH v1, not v2
 try:
@@ -26,10 +26,6 @@
 from .datetime_util import datetime_to_INTERNALDATE
 from .imap_utf7 import encode as encode_utf7, decode as decode_utf7
 from .response_parser import parse_response, parse_message_list, parse_fetch_response
-<<<<<<< HEAD
-=======
-from .six import moves, iteritems, text_type, integer_types, PY3, binary_type, iterbytes
->>>>>>> aa1aeabf
 xrange = moves.xrange
 
 if PY3:
@@ -1188,16 +1184,8 @@
             self.log_file.flush()
 
     def _log(self, text):
-<<<<<<< HEAD
-        timestamp = datetime.now().strftime('%M:%S.%f')
-        if isinstance(text, binary_type):
-            text = repr(text)[1:-1]
-        self.log_file.write(timestamp + ' ' + text + '\n')
-        self.log_file.flush()
-=======
         self._log_ts()
         self._log_write(text, end=True)
->>>>>>> aa1aeabf
 
     def _normalise_folder(self, folder_name):
         if isinstance(folder_name, binary_type):
