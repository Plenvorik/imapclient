# Copyright (c) 2013, Menno Smits
# Released subject to the New BSD License
# Please see http://en.wikipedia.org/wiki/BSD_licenses

from __future__ import unicode_literals

import imaplib
import select
import socket
import sys
import warnings
from datetime import datetime
from operator import itemgetter

<<<<<<< HEAD
from . import response_lexer

=======
import imaplib
import response_lexer

# Confusingly, this module is for OAUTH v1, not v2
>>>>>>> 7c17f378
try:
    import oauth2 as oauth_module
except ImportError:
    oauth_module = None

from .imap_utf7 import encode as encode_utf7, from_bytes, decode as decode_utf7
from .fixed_offset import FixedOffset
from .six import moves, iteritems, text_type, integer_types, PY3, binary_type
xrange = moves.xrange

if PY3:
    long = int  # long is just int in python3


__all__ = ['IMAPClient', 'DELETED', 'SEEN', 'ANSWERED', 'FLAGGED', 'DRAFT', 'RECENT']

from .response_parser import parse_response, parse_fetch_response

# We also offer the gmail-specific XLIST command...
if 'XLIST' not in imaplib.Commands:
  imaplib.Commands['XLIST'] = imaplib.Commands['LIST']

# ...and IDLE
if 'IDLE' not in imaplib.Commands:
  imaplib.Commands['IDLE'] = imaplib.Commands['APPEND']


# System flags
DELETED = r'\Deleted'
SEEN = r'\Seen'
ANSWERED = r'\Answered'
FLAGGED = r'\Flagged'
DRAFT = r'\Draft'
RECENT = r'\Recent'         # This flag is read-only

class Namespace(tuple):
    def __new__(cls, personal, other, shared):
        return tuple.__new__(cls, (personal, other, shared))

    personal = property(itemgetter(0))
    other = property(itemgetter(1))
    shared = property(itemgetter(2))


class IMAPClient(object):
    """
    A connection to the IMAP server specified by *host* is made when
    the class is instantiated.

    *port* defaults to 143, or 993 if *ssl* is ``True``.

    If *use_uid* is ``True`` unique message UIDs be used for all calls
    that accept message ids (defaults to ``True``).

    If *ssl* is ``True`` an SSL connection will be made (defaults to
    ``False``).

    If *stream* is ``True`` then *host* is used as the command to run
    to establish a connection to the IMAP server (defaults to
    ``False``). This is useful for exotic connection or authentication
    setups.

    The *normalise_times* attribute specifies whether datetimes
    returned by ``fetch()`` are normalised to the local system time
    and include no timezone information (native), or are datetimes
    that include timezone information (aware). By default
    *normalise_times* is True (times are normalised to the local
    system time). This attribute can be changed between ``fetch()``
    calls if required.

    The *debug* property can be used to enable debug logging. It can
    be set to an integer from 0 to 5 where 0 disables debug output and
    5 enables full output with wire logging and parsing logs. ``True``
    and ``False`` can also be assigned where ``True`` sets debug level
    4.

    By default, debug output goes to stderr. The *log_file* attribute
    can be assigned to an alternate file handle for writing debug
    output to.
    """

    Error = imaplib.IMAP4.error
    AbortError = imaplib.IMAP4.abort
    ReadOnlyError = imaplib.IMAP4.readonly

    def __init__(self, host, port=None, use_uid=True, ssl=False, stream=False):
        if stream:
            if port is not None:
                raise ValueError("can't set 'port' when 'stream' True")
            if ssl:
                raise ValueError("can't use 'ssl' when 'stream' is True")
        elif port is None:
            port = ssl and 993 or 143

        self.host = host
        self.port = port
        self.ssl = ssl
        self.stream = stream
        self.use_uid = use_uid
        self.folder_encode = True
        self.log_file = sys.stderr
        self.normalise_times = True

        self._cached_capabilities = None
        self._imap = self._create_IMAP4()
        self._imap._mesg = self._log    # patch in custom debug log method
        self._idle_tag = None

    def _create_IMAP4(self):
        # Create the IMAP instance in a separate method to make unit tests easier
        if self.stream:
            return imaplib.IMAP4_stream(self.host)
        ImapClass = self.ssl and imaplib.IMAP4_SSL or imaplib.IMAP4
        return ImapClass(self.host, self.port)

    def login(self, username, password):
        """Login using *username* and *password*, returning the
        server response.
        """
        return self._command_and_check('login', username, password, unpack=True)

    def oauth_login(self, url, oauth_token, oauth_token_secret,
                    consumer_key='anonymous', consumer_secret='anonymous'):
        """Authenticate using the OAUTH method.

        This only works with IMAP servers that support OAUTH (e.g. Gmail).
        """
        if oauth_module:
            token = oauth_module.Token(oauth_token, oauth_token_secret)
            consumer = oauth_module.Consumer(consumer_key, consumer_secret)
            xoauth_callable = lambda x: oauth_module.build_xoauth_string(url, consumer, token)
            return self._command_and_check('authenticate', 'XOAUTH', xoauth_callable, unpack=True)
        else:
            raise self.Error('The optional oauth2 package is needed for OAUTH authentication')

    def oauth2_login(self, user, access_token):
        """Authenticate using the OAUTH2 method.

        This only works with IMAP servers that support OAUTH2 (e.g. Gmail).
        """
        auth_string = lambda x: 'user=%s\1auth=Bearer %s\1\1' % (user, access_token)
        return self._command_and_check('authenticate', 'XOAUTH2', auth_string)

    def logout(self):
        """Logout, returning the server response.
        """
        typ, data = self._imap.logout()
        data = from_bytes(data, self.folder_encode)
        self._check_resp('BYE', 'logout', typ, data)
        return data[0]

    def capabilities(self):
        """Returns the server capability list.

        If the session is authenticated and the server has returned a
        CAPABILITY response at authentication time, this response
        will be returned. Otherwise, the CAPABILITY command will be
        issued to the server, with the results cached for future calls.

        If the session is not yet authenticated, the cached
        capabilities determined at connection time will be returned.
        """
<<<<<<< HEAD
        capabilities = from_bytes(self._imap.capabilities, self.folder_encode)
        return capabilities
=======
        # if a capability response has been cached, use that
        if self._cached_capabilities:
            return self._cached_capabilities

        # If server returned an untagged CAPABILITY response (during
        # authentication), cache it and return that.
        response = self._imap.untagged_responses.pop('CAPABILITY', None)
        if response:
            return self._save_capabilities(response[0])

        # if authenticated, but don't have a capability reponse, ask for one
        if self._imap.state in ('SELECTED', 'AUTH'):
            response = self._command_and_check('capability', unpack=True)
            return self._save_capabilities(response)

        # Just return capabilities that imaplib grabbed at connection
        # time (pre-auth)
        return self._imap.capabilities
>>>>>>> 7c17f378

    def _save_capabilities(self, raw_response):
        self._cached_capabilities = tuple(raw_response.upper().split())
        return self._cached_capabilities

    def has_capability(self, capability):
        """Return ``True`` if the IMAP server has the given *capability*.
        """
        # FIXME: this will not detect capabilities that are backwards
        # compatible with the current level. For instance the SORT
        # capabilities may in the future be named SORT2 which is
        # still compatible with the current standard and will not
        # be detected by this method.
<<<<<<< HEAD
        if capability.upper() in self.capabilities():
            return True
        else:
            return False
=======
        return capability.upper() in self.capabilities()
>>>>>>> 7c17f378

    def namespace(self):
        """Return the namespace for the account as a (personal, other,
        shared) tuple.

        Each element may be None if no namespace of that type exists,
        or a sequence of (prefix, separator) pairs.

        For convenience the tuple elements may be accessed
        positionally or using attributes named *personal*, *other* and
        *shared*.

        See `RFC 2342 <http://tools.ietf.org/html/rfc2342>`_ for more details.
        """
        data = self._command_and_check('namespace')
        return Namespace(*parse_response(data))

    def get_folder_delimiter(self):
        """Return the folder separator used by the IMAP server.

        .. warning::

            The implementation just picks the first folder separator
            from the first namespace returned. This is not
            particularly sensible. Use namespace instead().
        """
        warnings.warn(DeprecationWarning('get_folder_delimiter is going away. Use namespace() instead.'))
        for part in self.namespace():
            for ns in part:
                return ns[1]
        raise self.Error('could not determine folder separator')

    def list_folders(self, directory="", pattern="*"):
        """Get a listing of folders on the server as a list of
        ``(flags, delimiter, name)`` tuples.

        Calling list_folders with no arguments will list all
        folders.

        Specifying *directory* will limit returned folders to that
        base directory. Specifying *pattern* will limit returned
        folders to those with matching names. The wildcards are
        supported in *pattern*. ``*`` matches zero or more of any
        character and ``%`` matches 0 or more characters except the
        folder delimiter.

        Folder names are always returned as unicode strings, and decoded from
        modifier utf-7, except if folder_decode is not set.
        """
        return self._do_list('LIST', directory, pattern)

    def xlist_folders(self, directory="", pattern="*"):
        """Execute the XLIST command, returning ``(flags, delimiter,
        name)`` tuples.

        This method returns special flags for each folder and a
        localized name for certain folders (e.g. the name of the
        inbox may be localized and the flags can be used to
        determine the actual inbox, even if the name has been
        localized.

        A ``XLIST`` response could look something like::

            [([u'\\HasNoChildren', u'\\Inbox'], '/', u'Inbox'),
             ([u'\\Noselect', u'\\HasChildren'], '/', u'[Gmail]'),
             ([u'\\HasNoChildren', u'\\AllMail'], '/', u'[Gmail]/All Mail'),
             ([u'\\HasNoChildren', u'\\Drafts'], '/', u'[Gmail]/Drafts'),
             ([u'\\HasNoChildren', u'\\Important'], '/', u'[Gmail]/Important'),
             ([u'\\HasNoChildren', u'\\Sent'], '/', u'[Gmail]/Sent Mail'),
             ([u'\\HasNoChildren', u'\\Spam'], '/', u'[Gmail]/Spam'),
             ([u'\\HasNoChildren', u'\\Starred'], '/', u'[Gmail]/Starred'),
             ([u'\\HasNoChildren', u'\\Trash'], '/', u'[Gmail]/Trash')]

        This is a Gmail-specific IMAP extension. It is the
        responsibility of the caller to either check for ``XLIST`` in
        the server capabilites, or to handle the error if the server
        doesn't support this extension.

        The *directory* and *pattern* arguments are as per
        list_folders().
        """
        return self._do_list('XLIST', directory, pattern)

    def list_sub_folders(self, directory="", pattern="*"):
        """Return a list of subscribed folders on the server as
        ``(flags, delimiter, name)`` tuples.

        The default behaviour will list all subscribed folders. The
        *directory* and *pattern* arguments are as per list_folders().
        """
        return self._do_list('LSUB', directory, pattern)

    def _do_list(self, cmd, directory, pattern):
        directory = self.encode_quote(directory)
        pattern = self.encode_quote(pattern)
        typ, dat = self._imap._simple_command(cmd, directory, pattern)
        dat = from_bytes(dat, self.folder_encode)
        self._checkok(cmd, typ, dat)
        typ, dat = self._imap._untagged_response(typ, dat, cmd)
        dat = from_bytes(dat, self.folder_encode)
        return self._proc_folder_list(dat)

    def _proc_folder_list(self, folder_data):
        # Filter out empty strings and None's.
        # This also deals with the special case of - no 'untagged'
        # responses (ie, no folders). This comes back as [None].
        folder_data = [item for item in folder_data if item not in ('', None)]

        ret = []
        parsed = parse_response(folder_data)
        while parsed:
            flags, delim, name = parsed[:3]
            parsed = parsed[3:]
            ret.append((flags, delim, self._parse_folder_name(name)))
        return ret

    def select_folder(self, folder, readonly=False):
        """Set the current folder on the server.

        Future calls to methods such as search and fetch will act on
        the selected folder.

        Returns a dictionary containing the ``SELECT`` response. At least
        the ``EXISTS``, ``FLAGS`` and ``RECENT`` keys are guaranteed
        to exist. An example::

            {'EXISTS': 3,
             'FLAGS': ('\\Answered', '\\Flagged', '\\Deleted', ... ),
             'RECENT': 0,
             'PERMANENTFLAGS': ('\\Answered', '\\Flagged', '\\Deleted', ... ),
             'READ-WRITE': True,
             'UIDNEXT': 11,
             'UIDVALIDITY': 1239278212}
        """
        self._command_and_check('select', self.encode_quote(folder), readonly)
        untagged = self._imap.untagged_responses
        untagged = from_bytes(untagged, self.folder_encode)
        return self._process_select_response(untagged)

    def _process_select_response(self, resp):
        out = {}
        for key, value in iteritems(resp):
            key = key.upper()
            if key == 'OK':
                continue
            elif key in ('EXISTS', 'RECENT', 'UIDNEXT', 'UIDVALIDITY'):
                value = int(value[0])
            elif key in ('FLAGS', 'PERMANENTFLAGS'):
                value = parse_response(value)[0]
            elif key == 'READ-WRITE':
                value = True
            out[key] = value
        return out

    def noop(self):
        """Execute the NOOP command.

        This command returns immediately, returning any server side
        status updates. It can also be used to reset any auto-logout
        timers.

        The return value is the server command response message
        followed by a list of status responses. For example::

            ('NOOP completed.',
             [(4, 'EXISTS'),
              (3, 'FETCH', ('FLAGS', ('bar', 'sne'))),
              (6, 'FETCH', ('FLAGS', ('sne',)))])

        """
        tag = self._imap._command('NOOP')
        return self._consume_until_tagged_response(tag, 'NOOP')

    def idle(self):
        """Put the server into IDLE mode.

        In this mode the server will return unsolicited responses
        about changes to the selected mailbox. This method returns
        immediately. Use ``idle_check()`` to look for IDLE responses
        and ``idle_done()`` to stop IDLE mode.

        .. note::

            Any other commmands issued while the server is in IDLE
            mode will fail.

        See `RFC 2177 <http://tools.ietf.org/html/rfc2177>`_ for more
        information about the IDLE extension.
        """
        self._idle_tag = self._imap._command('IDLE')
        resp = from_bytes(self._imap._get_response(), self.folder_encode)
        if resp is not None:
            raise self.Error('Unexpected IDLE response: %s' % resp)

    def idle_check(self, timeout=None):
        """Check for any IDLE responses sent by the server.

        This method should only be called if the server is in IDLE
        mode (see ``idle()``).

        By default, this method will block until an IDLE response is
        received. If *timeout* is provided, the call will block for at
        most this many seconds while waiting for an IDLE response.

        The return value is a list of received IDLE responses. These
        will be parsed with values converted to appropriate types. For
        example::

            [('OK', 'Still here'),
             (1, 'EXISTS'),
             (1, 'FETCH', ('FLAGS', ('\\NotJunk',)))]
        """
        # in py2, imaplib has sslobj (for ssl connexions), and sock for non-sll
        # in the py3 version it's just sock
        sock = getattr(self._imap, 'sslobj', self._imap.sock)

        # make the socket non-blocking so the timeout can be
        # implemented for this call
        sock.setblocking(0)
        try:
            resps = []
            rs, _, _ = select.select([sock], [], [], timeout)
            if rs:
                while True:
                    try:
                        line = from_bytes(self._imap._get_line(), self.folder_encode)
                    except (socket.timeout, socket.error):
                        break
                    else:
                        resps.append(_parse_untagged_response(line))
            return resps
        finally:
            sock.setblocking(1)

    def idle_done(self):
        """Take the server out of IDLE mode.

        This method should only be called if the server is already in
        IDLE mode.

        The return value is of the form ``(command_text,
        idle_responses)`` where *command_text* is the text sent by the
        server when the IDLE command finished (eg. ``'Idle
        terminated'``) and *idle_responses* is a list of parsed idle
        responses received since the last call to ``idle_check()`` (if
        any). These are returned in parsed form as per
        ``idle_check()``.
        """
        self._imap.send(b'DONE\r\n')
        return self._consume_until_tagged_response(self._idle_tag, 'IDLE')

    def folder_status(self, folder, what=None):
        """Return the status of *folder*.

        *what* should be a sequence of status items to query. This
        defaults to ``('MESSAGES', 'RECENT', 'UIDNEXT', 'UIDVALIDITY',
        'UNSEEN')``.

        Returns a dictionary of the status items for the folder with
        keys matching *what*.
        """
        if what is None:
            what = ('MESSAGES', 'RECENT', 'UIDNEXT', 'UIDVALIDITY', 'UNSEEN')
        elif isinstance(what, text_type):
            what = (what,)
        what_ = '(%s)' % (' '.join(what))

        data = self._command_and_check('status', self.encode_quote(folder), what_, unpack=True)
        _, status_items = parse_response([data])
        return dict(as_pairs(status_items))

    def close_folder(self):
        """Close the currently selected folder, returning the server
        response string.
        """
        return self._command_and_check('close', unpack=True)

    def create_folder(self, folder):
        """Create *folder* on the server returning the server response string.
        """
        return self._command_and_check('create', self.encode_quote(folder), unpack=True)

    def rename_folder(self, old_name, new_name):
        """Change the name of a folder on the server.
        """
        return self._command_and_check('rename',
                                       self.encode_quote(old_name),
                                       self.encode_quote(new_name),
                                       unpack=True)

    def delete_folder(self, folder):
        """Delete *folder* on the server returning the server response string.
        """
        return self._command_and_check('delete', self.encode_quote(folder), unpack=True)

    def folder_exists(self, folder):
        """Return ``True`` if *folder* exists on the server.
        """
        data = self._command_and_check('list', '""', self.encode_quote(folder))
        data = [x for x in data if x]
        return len(data) == 1 and data[0] != None

    def subscribe_folder(self, folder):
        """Subscribe to *folder*, returning the server response string.
        """
        return self._command_and_check('subscribe', self.encode_quote(folder))

    def unsubscribe_folder(self, folder):
        """Unsubscribe to *folder*, returning the server response string.
        """
        return self._command_and_check('unsubscribe', self.encode_quote(folder))

    def search(self, criteria='ALL', charset=None):
        """Return a list of messages ids matching *criteria*.

        *criteria* should be a list of of one or more criteria
        specifications or a single critera string. Example values
        include::

             'NOT DELETED'
             'UNSEEN'
             'SINCE 1-Feb-2011'

        *charset* specifies the character set of the strings in the
        criteria. It defaults to US-ASCII.

        See `RFC 3501 section 6.4.4 <http://tools.ietf.org/html/rfc3501#section-6.4.4>`_
        for more details.
        """
<<<<<<< HEAD
        if not criteria:
            raise ValueError('no criteria specified')

        if isinstance(criteria, text_type):
            criteria = (criteria,)
        crit_list = ['(%s)' % c for c in criteria]
=======
        criteria = normalise_search_criteria(criteria)
>>>>>>> 7c17f378

        if self.use_uid:
            if charset:
                args = ['CHARSET', charset]
            else:
                args = []
            args.extend(criteria)
            typ, data = self._imap.uid('SEARCH', *args)
        else:
            typ, data = self._imap.search(charset, *criteria)

        data = from_bytes(data, self.folder_encode)

        self._checkok('search', typ, data)
        data = data[0]
        if data is None:    # no untagged responses...
            return []
        return [long(i) for i in data.split()]

    def thread(self, algorithm='REFERENCES', criteria='ALL', charset='UTF-8'):
        """Return a list of messages threads matching *criteria*.

        Each thread is a list of messages ids.

        See `RFC 5256 <https://tools.ietf.org/html/rfc5256>`_ for more details.
        """
        if not self.has_capability('THREAD=' + algorithm):
            raise ValueError('server does not support %s threading algorithm'
                             % algorithm)

        if not criteria:
            raise ValueError('no criteria specified')

        args = [algorithm]
        if charset:
            args.append(charset)
        args.extend(normalise_search_criteria(criteria))

        data = self._command_and_check('thread', *args, uid=True)
        return parse_response(data)

    def sort(self, sort_criteria, criteria='ALL', charset='UTF-8'):
        """Return a list of message ids sorted by *sort_criteria* and
        optionally filtered by *criteria*.

        Example values for *sort_criteria* include::

            ARRIVAL
            REVERSE SIZE
            SUBJECT

        The *criteria* argument is as per search().
        See `RFC 5256 <http://tools.ietf.org/html/rfc5256>`_ for full details.

        Note that SORT is an extension to the IMAP4 standard so it may
        not be supported by all IMAP servers.
        """
        if not criteria:
            raise ValueError('no criteria specified')

        if not self.has_capability('SORT'):
            raise self.Error('The server does not support the SORT extension')

        if isinstance(sort_criteria, text_type):
            sort_criteria = (sort_criteria,)
        sort_criteria = seq_to_parenlist([s.upper() for s in sort_criteria])

<<<<<<< HEAD
        if isinstance(criteria, text_type):
            criteria = (criteria,)
        crit_list = ['(%s)' % c for c in criteria]

=======
>>>>>>> 7c17f378
        ids = self._command_and_check('sort', sort_criteria,
                                      charset,
                                      *normalise_search_criteria(criteria),
                                      uid=True, unpack=True)
        return [long(i) for i in ids.split()]

    def get_flags(self, messages):
        """Return the flags set for each message in *messages*.

        The return value is a dictionary structured like this: ``{
        msgid1: [flag1, flag2, ... ], }``.
        """
        response = self.fetch(messages, ['FLAGS'])
        return self._flatten_dict(response)

    def add_flags(self, messages, flags):
        """Add *flags* to *messages*.

        *flags* should be a sequence of strings.

        Returns the flags set for each modified message (see
        *get_flags*).
        """
        return self._store('+FLAGS', messages, flags)

    def remove_flags(self, messages, flags):
        """Remove one or more *flags* from *messages*.

        *flags* should be a sequence of strings.

        Returns the flags set for each modified message (see
        *get_flags*).
        """
        return self._store('-FLAGS', messages, flags)

    def set_flags(self, messages, flags):
        """Set the *flags* for *messages*.

        *flags* should be a sequence of strings.

        Returns the flags set for each modified message (see
        *get_flags*).
        """
        return self._store('FLAGS', messages, flags)

    def get_gmail_labels(self, messages):
        """Return the label set for each message in *messages*.

        The return value is a dictionary structured like this: ``{
        msgid1: [label1, label2, ... ], }``.

        This only works with IMAP servers that support the X-GM-LABELS
        attribute (eg. Gmail).
        """
        response = self.fetch(messages, ['X-GM-LABELS'])
        return self._flatten_dict(response)

    def add_gmail_labels(self, messages, labels):
        """Add *labels* to *messages*.

        *labels* should be a sequence of strings.

        Returns the label set for each modified message (see
        *get_gmail_labels*).

        This only works with IMAP servers that support the X-GM-LABELS
        attribute (eg. Gmail).
        """
        return self._store('+X-GM-LABELS', messages, labels)

    def remove_gmail_labels(self, messages, labels):
        """Remove one or more *labels* from *messages*.

        *labels* should be a sequence of strings.

        Returns the label set for each modified message (see
        *get_gmail_labels*).

        This only works with IMAP servers that support the X-GM-LABELS
        attribute (eg. Gmail).
        """
        return self._store('-X-GM-LABELS', messages, labels)

    def set_gmail_labels(self, messages, labels):
        """Set the *labels* for *messages*.

        *labels* should be a sequence of strings.

        Returns the label set for each modified message (see
        *get_gmail_labels*).

        This only works with IMAP servers that support the X-GM-LABELS
        attribute (eg. Gmail).
        """
        return self._store('X-GM-LABELS', messages, labels)

    def delete_messages(self, messages):
        """Delete one or more *messages* from the currently selected
        folder.

        Returns the flags set for each modified message (see
        *get_flags*).
        """
        return self.add_flags(messages, DELETED)

    def fetch(self, messages, data, modifiers=None):
        """Retrieve selected *data* associated with one or more *messages*.

        *data* should be specified as a sequnce of strings, one item
        per data selector, for example ``['INTERNALDATE',
        'RFC822']``.

        *modifiers* are required for some extensions to the IMAP
        protocol (eg. RFC 4551). These should be a sequnce of strings
        if specified, for example ``['CHANGEDSINCE 123']``.

        A dictionary is returned, indexed by message number. Each item
        in this dictionary is also a dictionary, with an entry
        corresponding to each item in *data*.

        In addition to an element for each *data* item, the dict
        returned for each message also contains a *SEQ* key containing
        the sequence number for the message. This allows for mapping
        between the UID and sequence number (when the *use_uid*
        property is ``True``).

        Example::

            >> c.fetch([3293, 3230], ['INTERNALDATE', 'FLAGS'])
            {3230: {'FLAGS': ('\\Seen',),
                    'INTERNALDATE': datetime.datetime(2011, 1, 30, 13, 32, 9),
                    'SEQ': 84},
             3293: {'FLAGS': (),
                    'INTERNALDATE': datetime.datetime(2011, 2, 24, 19, 30, 36),
                    'SEQ': 110}}
        """
        if not messages:
            return {}

        msg_list = messages_to_str(messages)
        data_list = seq_to_parenlist([p.upper() for p in data])
        modifiers_list = None
        if modifiers is not None:
            modifiers_list = seq_to_parenlist([m.upper() for m in modifiers])

        args = ['FETCH', msg_list, data_list, modifiers_list]
        if self.use_uid:
            args.insert(0, 'UID')
        tag = self._imap._command(*args)
        typ, data = self._imap._command_complete('FETCH', tag)
        data = from_bytes(data, self.folder_encode)
        self._checkok('fetch', typ, data)
        typ, data = self._imap._untagged_response(typ, data, 'FETCH')
        data = from_bytes(data, self.folder_encode)
        return parse_fetch_response(data, self.normalise_times, self.use_uid)

    def append(self, folder, msg, flags=(), msg_time=None):
        """Append a message to *folder*.

        *msg* should be a string contains the full message including
        headers.

        *flags* should be a sequence of message flags to set. If not
        specified no flags will be set.

        *msg_time* is an optional datetime instance specifying the
        date and time to set on the message. The server will set a
        time if it isn't specified. If *msg_time* contains timezone
        information (tzinfo), this will be honoured. Otherwise the
        local machine's time zone sent to the server.

        Returns the APPEND response as returned by the server.
        """
        if msg_time:
            time_val = '"%s"' % datetime_to_imap(msg_time)
            if not PY3:
                time_val = time_val.encode('ascii')
        else:
            time_val = None
        return self._command_and_check('append',
                                       self.encode_quote(folder),
                                       seq_to_parenlist(flags),
                                       time_val, msg.encode('ascii'),
                                       unpack=True)

    def copy(self, messages, folder):
        """Copy one or more messages from the current folder to
        *folder*. Returns the COPY response string returned by the
        server.
        """
        return self._command_and_check('copy',
                                       messages_to_str(messages),
                                       self.encode_quote(folder),
                                       uid=True, unpack=True)

    def expunge(self):
        """Remove any messages from the currently selected folder that
        have the ``\\Deleted`` flag set.

        The return value is the server response message
        followed by a list of expunge responses. For example::

            ('Expunge completed.',
             [(2, 'EXPUNGE'),
              (1, 'EXPUNGE'),
              (0, 'RECENT')])

        In this case, the responses indicate that the message with
        sequence numbers 2 and 1 where deleted, leaving no recent
        messages in the folder.

        See `RFC 3501 section 6.4.3
        <http://tools.ietf.org/html/rfc3501#section-6.4.3>`_ and
        `RFC 3501 section 7.4.1
        <http://tools.ietf.org/html/rfc3501#section-7.4.1>`_ for more
        details.
        """
        tag = self._imap._command('EXPUNGE')
        return self._consume_until_tagged_response(tag, 'EXPUNGE')

    def getacl(self, folder):
        """Returns a list of ``(who, acl)`` tuples describing the
        access controls for *folder*.
        """
        data = self._command_and_check('getacl', self.encode_quote(folder))
        parts = list(response_lexer.TokenSource(data))
        parts = parts[1:]       # First item is folder name
        return [(parts[i], parts[i+1]) for i in xrange(0, len(parts), 2)]

    def setacl(self, folder, who, what):
        """Set an ACL (*what*) for user (*who*) for a folder.

        Set *what* to an empty string to remove an ACL. Returns the
        server response string.
        """
        return self._command_and_check('setacl',
                                       self.encode_quote(folder),
                                       who, what,
                                       unpack=True)

    def _check_resp(self, expected, command, typ, data):
        """Check command responses for errors.

        Raises IMAPClient.Error if the command fails.
        """
        if typ != expected:
            raise self.Error('%s failed: %r' % (command, data[0]))

    def _consume_until_tagged_response(self, tag, command):
        tagged_commands = self._imap.tagged_commands
        resps = []
        while True:
            line = self._imap._get_response()
            if tagged_commands[tag]:
                break
            resps.append(_parse_untagged_response(from_bytes(line, self.folder_encode)))
        typ, data = tagged_commands.pop(tag)
        data = from_bytes(data, self.folder_encode)
        self._checkok(command, typ, data)
        return data[0], resps

    def _command_and_check(self, command, *args, **kwargs):
        unpack = pop_with_default(kwargs, 'unpack', False)
        uid = pop_with_default(kwargs, 'uid', False)
        assert not kwargs, "unexpected keyword args: " + ', '.join(kwargs)

        if uid and self.use_uid:
            typ, data = self._imap.uid(command, *args)
        else:
            meth = getattr(self._imap, command)
            typ, data = meth(*args)
        data = from_bytes(data, self.folder_encode)
        self._checkok(command, typ, data)
        if unpack:
            return data[0]
        return data

    def _checkok(self, command, typ, data):
        self._check_resp('OK', command, typ, data)

    def _store(self, cmd, messages, flags):
        """Worker function for the various flag manipulation methods.

        *cmd* is the STORE command to use (eg. '+FLAGS').
        """
        if not messages:
            return {}
        data = self._command_and_check('store',
                                       messages_to_str(messages),
                                       cmd,
                                       seq_to_parenlist(flags),
                                       uid=True)
        return self._flatten_dict(parse_fetch_response(data))

    def _flatten_dict(self, fetch_dict):
        """Return the msg id with the value of the key which isn't 'SEQ'.

        eg: flatten_dict({1: {'SEQ': 1, 'FLAGS': ('abc', 'def')},
                          2: {'SEQ': 2, 'FLAGS': ('ghi', 'jkl')})
        >>> {1: ('abc', 'def'), 2: ('ghi', 'jkl')}

        """
        # remove all SEQ keys
        for msgid, data in iteritems(fetch_dict):
            if 'SEQ' in data:
                del data['SEQ']

        # there should now be only one key left per data dict, use its value
        return dict(
            (msgid, tuple(data.values())[0])
            for msgid, data in iteritems(fetch_dict)
            )

    def _parse_folder_name(self, name):
        if isinstance(name, int):
            # Some IMAP implementations return integer folder names
            # with quotes. These get parsed to ints so convert them
            # back to strings.
            return text_type(name)
        return name

    def __debug_get(self):
        return self._imap.debug

    def __debug_set(self, level):
        if level is True:
            level = 4
        elif level is False:
            level = 0
        self._imap.debug = level

    debug = property(__debug_get, __debug_set)

    def _log(self, text):
        self.log_file.write('%s %s\n' % (datetime.now().strftime('%M:%S.%f'), text))
        self.log_file.flush()

    def encode_quote(self, folder_name):
        """Encode the folder name to modified utf-7 and quote it."""
        if isinstance(folder_name, binary_type):
            folder_name = folder_name.decode('ascii')
        if self.folder_encode:
            folder_name = encode_utf7(folder_name)
        return self._imap._quote(folder_name)


def messages_to_str(messages):
    """Convert a sequence of messages ids or a single integer message id
    into an id list string for use with IMAP commands
    """
    if isinstance(messages, (text_type, integer_types)):
        messages = (messages,)
    elif not isinstance(messages, (tuple, list)):
        raise ValueError('invalid message list: %r' % messages)
    return ','.join([text_type(m) for m in messages])

def normalise_search_criteria(criteria):
    if not criteria:
        raise ValueError('no criteria specified')
    if isinstance(criteria, basestring):
        criteria = (criteria,)
    return ['(%s)' % c for c in criteria]

def datetime_to_imap(dt):
    """Convert a datetime instance to a IMAP datetime string.

    If timezone information is missing the current system
    timezone is used.
    """
    if not dt.tzinfo:
        dt = dt.replace(tzinfo=FixedOffset.for_system())
    return dt.strftime("%d-%b-%Y %H:%M:%S %z")

def seq_to_parenlist(flags):
    """Convert a sequence of strings into parenthised list string for
    use with IMAP commands.
    """
    if isinstance(flags, text_type):
        flags = (flags,)
    elif not isinstance(flags, (tuple, list)):
        raise ValueError('invalid flags list: %r' % flags)
    return '(%s)' % ' '.join(flags)

def _parse_untagged_response(text):
    assert text.startswith('* ')
    text = text[2:]
    if text.startswith(('OK ', 'NO ')):
        return tuple(text.split(' ', 1))
    return parse_response([text])

def pop_with_default(dct, key, default):
    if key in dct:
        return dct.pop(key)
    return default

def as_pairs(items):
    i = 0
    last_item = None
    for item in items:
        if i % 2:
            yield last_item, item
        else:
            last_item = item
        i += 1<|MERGE_RESOLUTION|>--- conflicted
+++ resolved
@@ -12,21 +12,15 @@
 from datetime import datetime
 from operator import itemgetter
 
-<<<<<<< HEAD
 from . import response_lexer
 
-=======
-import imaplib
-import response_lexer
-
 # Confusingly, this module is for OAUTH v1, not v2
->>>>>>> 7c17f378
 try:
     import oauth2 as oauth_module
 except ImportError:
     oauth_module = None
 
-from .imap_utf7 import encode as encode_utf7, from_bytes, decode as decode_utf7
+from .imap_utf7 import encode as encode_utf7, from_bytes
 from .fixed_offset import FixedOffset
 from .six import moves, iteritems, text_type, integer_types, PY3, binary_type
 xrange = moves.xrange
@@ -183,10 +177,6 @@
         If the session is not yet authenticated, the cached
         capabilities determined at connection time will be returned.
         """
-<<<<<<< HEAD
-        capabilities = from_bytes(self._imap.capabilities, self.folder_encode)
-        return capabilities
-=======
         # if a capability response has been cached, use that
         if self._cached_capabilities:
             return self._cached_capabilities
@@ -204,10 +194,10 @@
 
         # Just return capabilities that imaplib grabbed at connection
         # time (pre-auth)
-        return self._imap.capabilities
->>>>>>> 7c17f378
+        return from_bytes(self._imap.capabilities, folder_encode=False)
 
     def _save_capabilities(self, raw_response):
+        raw_response = from_bytes(raw_response, folder_encode=False)
         self._cached_capabilities = tuple(raw_response.upper().split())
         return self._cached_capabilities
 
@@ -219,14 +209,7 @@
         # capabilities may in the future be named SORT2 which is
         # still compatible with the current standard and will not
         # be detected by this method.
-<<<<<<< HEAD
-        if capability.upper() in self.capabilities():
-            return True
-        else:
-            return False
-=======
         return capability.upper() in self.capabilities()
->>>>>>> 7c17f378
 
     def namespace(self):
         """Return the namespace for the account as a (personal, other,
@@ -556,16 +539,7 @@
         See `RFC 3501 section 6.4.4 <http://tools.ietf.org/html/rfc3501#section-6.4.4>`_
         for more details.
         """
-<<<<<<< HEAD
-        if not criteria:
-            raise ValueError('no criteria specified')
-
-        if isinstance(criteria, text_type):
-            criteria = (criteria,)
-        crit_list = ['(%s)' % c for c in criteria]
-=======
         criteria = normalise_search_criteria(criteria)
->>>>>>> 7c17f378
 
         if self.use_uid:
             if charset:
@@ -633,13 +607,6 @@
             sort_criteria = (sort_criteria,)
         sort_criteria = seq_to_parenlist([s.upper() for s in sort_criteria])
 
-<<<<<<< HEAD
-        if isinstance(criteria, text_type):
-            criteria = (criteria,)
-        crit_list = ['(%s)' % c for c in criteria]
-
-=======
->>>>>>> 7c17f378
         ids = self._command_and_check('sort', sort_criteria,
                                       charset,
                                       *normalise_search_criteria(criteria),
